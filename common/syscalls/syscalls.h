/*

MIT License

Copyright (c) 2020 PCSX-Redux authors

Permission is hereby granted, free of charge, to any person obtaining a copy
of this software and associated documentation files (the "Software"), to deal
in the Software without restriction, including without limitation the rights
to use, copy, modify, merge, publish, distribute, sublicense, and/or sell
copies of the Software, and to permit persons to whom the Software is
furnished to do so, subject to the following conditions:

The above copyright notice and this permission notice shall be included in all
copies or substantial portions of the Software.

THE SOFTWARE IS PROVIDED "AS IS", WITHOUT WARRANTY OF ANY KIND, EXPRESS OR
IMPLIED, INCLUDING BUT NOT LIMITED TO THE WARRANTIES OF MERCHANTABILITY,
FITNESS FOR A PARTICULAR PURPOSE AND NONINFRINGEMENT. IN NO EVENT SHALL THE
AUTHORS OR COPYRIGHT HOLDERS BE LIABLE FOR ANY CLAIM, DAMAGES OR OTHER
LIABILITY, WHETHER IN AN ACTION OF CONTRACT, TORT OR OTHERWISE, ARISING FROM,
OUT OF OR IN CONNECTION WITH THE SOFTWARE OR THE USE OR OTHER DEALINGS IN THE
SOFTWARE.

*/

#pragma once

#include <stdarg.h>
#include <stddef.h>
#include <stdint.h>

#include "common/psxlibc/circularbuffer.h"
#include "common/psxlibc/device.h"
#include "common/psxlibc/handlers.h"

struct JmpBuf;

static __attribute__((always_inline)) int enterCriticalSection() {
    register int n asm("a0") = 1;
    register int r asm("v0");
    __asm__ volatile("syscall\n"
                     : "=r"(n), "=r"(r)
                     : "r"(n)
                     : "at", "v1", "a1", "a2", "a3", "t0", "t1", "t2", "t3", "t4", "t5", "t6", "t7", "t8", "t9",
                       "memory");
    return r;
}

static __attribute__((always_inline)) void leaveCriticalSection() {
    register int n asm("a0") = 2;
    __asm__ volatile("syscall\n"
                     : "=r"(n)
                     : "r"(n)
                     : "at", "v0", "v1", "a1", "a2", "a3", "t0", "t1", "t2", "t3", "t4", "t5", "t6", "t7", "t8", "t9",
                       "memory");
}

static __attribute__((always_inline)) int changeThreadSubFunction(uint32_t address) {
    register int n asm("a0") = 3;
    register int tcb asm("a1") = address;
    register int r asm("v0");
    __asm__ volatile("syscall\n"
                     : "=r"(r), "=r"(n), "=r"(tcb)
                     : "r"(n), "r"(tcb)
                     : "at", "v1", "a2", "a3", "t0", "t1", "t2", "t3", "t4", "t5", "t6", "t7", "t8", "t9", "memory");
    return r;
}

/* A0 table */
static __attribute__((always_inline)) int syscall_setjmp(struct JmpBuf *buf) {
    register int n asm("t1") = 0x13;
    __asm__ volatile("" : "=r"(n) : "r"(n));
    return ((int (*)(struct JmpBuf * buf))0xa0)(buf);
}

static __attribute__((always_inline)) __attribute__((noreturn)) void syscall_longjmp(struct JmpBuf *buf, int ret) {
    register int n asm("t1") = 0x14;
    __asm__ volatile("" : "=r"(n) : "r"(n));
    ((void (*)(struct JmpBuf *, int))0xa0)(buf, ret);
}

static __attribute__((always_inline)) char *syscall_strcat(char *dst, const char *src) {
    register int n asm("t1") = 0x15;
    __asm__ volatile("" : "=r"(n) : "r"(n));
    return ((char *(*)(char *, const char *))0xa0)(dst, src);
}

static __attribute__((always_inline)) char *syscall_strncat(char *dst, const char *src, size_t size) {
    register int n asm("t1") = 0x16;
    __asm__ volatile("" : "=r"(n) : "r"(n));
    return ((char *(*)(char *, const char *, size_t))0xa0)(dst, src, size);
}

static __attribute__((always_inline)) int syscall_strcmp(const char *s1, const char *s2) {
    register int n asm("t1") = 0x17;
    __asm__ volatile("" : "=r"(n) : "r"(n));
    return ((int (*)(const char *, const char *))0xa0)(s1, s2);
}

static __attribute__((always_inline)) int syscall_strncmp(const char *s1, const char *s2, size_t size) {
    register int n asm("t1") = 0x18;
    __asm__ volatile("" : "=r"(n) : "r"(n));
    return ((int (*)(const char *, const char *, size_t))0xa0)(s1, s2, size);
}

static __attribute__((always_inline)) char *syscall_strcpy(char *dst, const char *src) {
    register int n asm("t1") = 0x19;
    __asm__ volatile("" : "=r"(n) : "r"(n));
    return ((char *(*)(char *, const char *))0xa0)(dst, src);
}

static __attribute__((always_inline)) char *syscall_strncpy(char *dst, const char *src, size_t size) {
    register int n asm("t1") = 0x1a;
    __asm__ volatile("" : "=r"(n) : "r"(n));
    return ((char *(*)(char *, const char *, size_t))0xa0)(dst, src, size);
}

static __attribute__((always_inline)) size_t syscall_strlen(const char *s) {
    register int n asm("t1") = 0x1b;
    __asm__ volatile("" : "=r"(n) : "r"(n));
    return ((size_t(*)(const char *))0xa0)(s);
}

static __attribute__((always_inline)) char *syscall_index(const char *s, int c) {
    register int n asm("t1") = 0x1c;
    __asm__ volatile("" : "=r"(n) : "r"(n));
    return ((char *(*)(const char *, int c))0xa0)(s, c);
}

static __attribute__((always_inline)) char *syscall_rindex(const char *s, int c) {
    register int n asm("t1") = 0x1d;
    __asm__ volatile("" : "=r"(n) : "r"(n));
    return ((char *(*)(const char *, int c))0xa0)(s, c);
}

static __attribute__((always_inline)) char *syscall_strchr(const char *s, int c) {
    register int n asm("t1") = 0x1e;
    __asm__ volatile("" : "=r"(n) : "r"(n));
    return ((char *(*)(const char *, int c))0xa0)(s, c);
}

static __attribute__((always_inline)) char *syscall_strrchr(const char *s, int c) {
    register int n asm("t1") = 0x1f;
    __asm__ volatile("" : "=r"(n) : "r"(n));
    return ((char *(*)(const char *, int c))0xa0)(s, c);
}

static __attribute__((always_inline)) void *syscall_memcpy(void *dst, const void *src, size_t count) {
    register int n asm("t1") = 0x2a;
    __asm__ volatile("" : "=r"(n) : "r"(n));
    return ((void *(*)(void *, const void *, size_t))0xa0)(dst, src, count);
}

static __attribute__((always_inline)) void *syscall_memset(void *dst, int c, size_t count) {
    register int n asm("t1") = 0x2b;
    __asm__ volatile("" : "=r"(n) : "r"(n));
    return ((void *(*)(void *, int, size_t))0xa0)(dst, c, count);
}

static __attribute__((always_inline)) void syscall_qsort(void *base, size_t nel, size_t width,
                                                         int (*compar)(const void *, const void *)) {
    register int n asm("t1") = 0x31;
    __asm__ volatile("" : "=r"(n) : "r"(n));
    ((void (*)(void *, size_t, size_t, int (*)(const void *, const void *)))0xa0)(base, nel, width, compar);
}

static __attribute__((always_inline)) void *syscall_userMalloc(size_t size) {
    register int n asm("t1") = 0x33;
    __asm__ volatile("" : "=r"(n) : "r"(n));
    return ((void *(*)(size_t))0xa0)(size);
}

static __attribute__((always_inline)) void syscall_userFree(void *ptr) {
    register int n asm("t1") = 0x34;
    __asm__ volatile("" : "=r"(n) : "r"(n));
    ((void (*)(void *))0xa0)(ptr);
}

static __attribute__((always_inline)) void syscall_userInitheap(void *ptr, size_t size) {
    register int n asm("t1") = 0x39;
    __asm__ volatile("" : "=r"(n) : "r"(n));
    ((void (*)(void *, size_t))0xa0)(ptr, size);
}

static __attribute__((always_inline)) void syscall__exit(int code) {
    register int n asm("t1") = 0x3a;
    __asm__ volatile("" : "=r"(n) : "r"(n));
    ((void (*)(int))0xa0)(code);
}

// doing this one in raw inline assembly would prove tricky,
// and there's already enough voodoo in this file.
// this is syscall a0:3f
int romsyscall_printf(const char *fmt, ...);
int ramsyscall_printf(const char *fmt, ...);

static __attribute__((always_inline)) int syscall_unresolvedException() {
    register int n asm("t1") = 0x40;
    __asm__ volatile("" : "=r"(n) : "r"(n));
    return ((int (*)())0xa0)();
}

static __attribute__((always_inline)) void syscall_flushCache() {
    register int n asm("t1") = 0x44;
    __asm__ volatile("" : "=r"(n) : "r"(n));
    ((void (*)())0xa0)();
}

static __attribute__((always_inline)) int syscall_cdromSeekL(uint8_t *msf) {
    register int n asm("t1") = 0x78;
    __asm__ volatile("" : "=r"(n) : "r"(n));
    return ((int (*)(uint8_t *))0xa0)(msf);
}

static __attribute__((always_inline)) int syscall_cdromGetStatus(uint8_t *ptr) {
    register int n asm("t1") = 0x7c;
    __asm__ volatile("" : "=r"(n) : "r"(n));
    return ((int (*)(uint8_t *))0xa0)(ptr);
}

static __attribute__((always_inline)) int syscall_cdromRead(int count, char *buffer, uint32_t mode) {
    register int n asm("t1") = 0x7e;
    __asm__ volatile("" : "=r"(n) : "r"(n));
    return ((int (*)(int, char *, uint32_t))0xa0)(count, buffer, mode);
}

static __attribute__((always_inline)) int syscall_cdromInnerInit() {
    register int n asm("t1") = 0x95;
    __asm__ volatile("" : "=r"(n) : "r"(n));
    return ((int (*)())0xa0)();
}

static __attribute__((always_inline)) int syscall_addCDRomDevice() {
    register int n asm("t1") = 0x96;
    __asm__ volatile("" : "=r"(n) : "r"(n));
    return ((int (*)())0xa0)();
}

static __attribute__((always_inline)) int syscall_addMemoryCardDevice() {
    register int n asm("t1") = 0x97;
    __asm__ volatile("" : "=r"(n) : "r"(n));
    return ((int (*)())0xa0)();
}

static __attribute__((always_inline)) int syscall_addConsoleDevice() {
    register int n asm("t1") = 0x98;
    __asm__ volatile("" : "=r"(n) : "r"(n));
    return ((int (*)())0xa0)();
}

static __attribute__((always_inline)) int syscall_addDummyConsoleDevice() {
    register int n asm("t1") = 0x99;
    __asm__ volatile("" : "=r"(n) : "r"(n));
    return ((int (*)())0xa0)();
}

static __attribute__((always_inline)) void syscall_exception(int code1, int code2) {
    register int n asm("t1") = 0xa1;
    __asm__ volatile("" : "=r"(n) : "r"(n));
    ((void (*)(int, int))0xa0)(code1, code2);
}

static __attribute__((always_inline)) void syscall_enqueueCDRomHandlers() {
    register int n asm("t1") = 0xa2;
    __asm__ volatile("" : "=r"(n) : "r"(n));
    ((void (*)())0xa0)();
}

static __attribute__((always_inline)) void syscall_dequeueCDRomHandlers() {
    register int n asm("t1") = 0xa3;
    __asm__ volatile("" : "=r"(n) : "r"(n));
    ((void (*)())0xa0)();
}

static __attribute__((always_inline)) void syscall_buLowLevelOpCompleted() {
    register int n asm("t1") = 0xa7;
    __asm__ volatile("" : "=r"(n) : "r"(n));
    ((void (*)())0xa0)();
}

static __attribute__((always_inline)) void syscall_buLowLevelOpError1() {
    register int n asm("t1") = 0xa8;
    __asm__ volatile("" : "=r"(n) : "r"(n));
    ((void (*)())0xa0)();
}

static __attribute__((always_inline)) void syscall_buLowLevelOpError2() {
    register int n asm("t1") = 0xa9;
    __asm__ volatile("" : "=r"(n) : "r"(n));
    ((void (*)())0xa0)();
}

static __attribute__((always_inline)) void syscall_buLowLevelOpError3() {
    register int n asm("t1") = 0xaa;
    __asm__ volatile("" : "=r"(n) : "r"(n));
    ((void (*)())0xa0)();
}

static __attribute__((always_inline)) void syscall_buLowLevelOpError4() {
    register int n asm("t1") = 0xae;
    __asm__ volatile("" : "=r"(n) : "r"(n));
    ((void (*)())0xa0)();
}

static __attribute__((always_inline)) int syscall_ioabortraw(int code) {
    register int n asm("t1") = 0xb2;
    __asm__ volatile("" : "=r"(n) : "r"(n));
    return ((int (*)(int))0xa0)(code);
}

/* B0 table */
static __attribute__((always_inline)) void *syscall_kmalloc(unsigned size) {
    register int n asm("t1") = 0x00;
    __asm__ volatile("" : "=r"(n) : "r"(n));
    return ((void *(*)(unsigned))0xb0)(size);
}

static __attribute__((always_inline)) void syscall_kfree(void *ptr) {
    register int n asm("t1") = 0x01;
    __asm__ volatile("" : "=r"(n) : "r"(n));
    ((void (*)(void *))0xb0)(ptr);
}

static __attribute__((always_inline)) int syscall_initTimer(uint32_t timer, uint16_t target, uint16_t flags) {
    register int n asm("t1") = 0x02;
    __asm__ volatile("" : "=r"(n) : "r"(n));
    return ((int (*)(uint32_t, uint16_t, uint16_t))0xb0)(timer, target, flags);
}

static __attribute__((always_inline)) int syscall_enableTimerIRQ(uint32_t timer) {
    register int n asm("t1") = 0x04;
    __asm__ volatile("" : "=r"(n) : "r"(n));
    return ((int (*)(uint32_t))0xb0)(timer);
}

static __attribute__((always_inline)) void syscall_deliverEvent(uint32_t classId, uint32_t spec) {
    register int n asm("t1") = 0x07;
    __asm__ volatile("" : "=r"(n) : "r"(n));
    ((void (*)(uint32_t, uint32_t))0xb0)(classId, spec);
}

static __attribute__((always_inline)) uint32_t syscall_openEvent(uint32_t classId, uint32_t spec, uint32_t mode,
                                                                 void *handler) {
    register int n asm("t1") = 0x08;
    __asm__ volatile("" : "=r"(n) : "r"(n));
    return ((uint32_t(*)(uint32_t, uint32_t, uint32_t, void *))0xb0)(classId, spec, mode, handler);
}

static __attribute__((always_inline)) int syscall_closeEvent(uint32_t event) {
    register int n asm("t1") = 0x09;
    __asm__ volatile("" : "=r"(n) : "r"(n));
    return ((uint32_t(*)(uint32_t))0xb0)(event);
}

static __attribute__((always_inline)) int syscall_testEvent(uint32_t event) {
    register int n asm("t1") = 0x0b;
    __asm__ volatile("" : "=r"(n) : "r"(n));
    return ((int (*)(uint32_t))0xb0)(event);
}

static __attribute__((always_inline)) int syscall_enableEvent(uint32_t event) {
    register int n asm("t1") = 0x0c;
    __asm__ volatile("" : "=r"(n) : "r"(n));
    return ((int (*)(uint32_t))0xb0)(event);
}

static __attribute__((always_inline)) void syscall_initPad(void *buffer1, size_t size1, void *buffer2, size_t size2) {
    register int n asm("t1") = 0x12;
    __asm__ volatile("" : "=r"(n) : "r"(n));
    ((void (*)(void*, size_t, void*, size_t))0xb0)(buffer1, size1, buffer2, size2);
}

static __attribute__((always_inline)) void syscall_startPad() {
    register int n asm("t1") = 0x13;
    __asm__ volatile("" : "=r"(n) : "r"(n));
    ((void (*)())0xb0)();
}

static __attribute__((always_inline)) void syscall_stopPad() {
    register int n asm("t1") = 0x14;
    __asm__ volatile("" : "=r"(n) : "r"(n));
    ((void (*)())0xb0)();
}

static __attribute__((noreturn)) __attribute__((always_inline)) void syscall_returnFromException() {
    register int n asm("t1") = 0x17;
    __asm__ volatile("" : "=r"(n) : "r"(n));
    ((__attribute__((noreturn)) void (*)())0xb0)();
}

static __attribute__((always_inline)) void syscall_setDefaultExceptionJmpBuf() {
    register int n asm("t1") = 0x18;
    __asm__ volatile("" : "=r"(n) : "r"(n));
    ((void (*)())0xb0)();
}

static __attribute__((always_inline)) void syscall_undeliverEvent(uint32_t classId, uint32_t mode) {
    register int n asm("t1") = 0x20;
    __asm__ volatile("" : "=r"(n) : "r"(n));
    ((void (*)(uint32_t, uint32_t))0xb0)(classId, mode);
}

static __attribute__((always_inline)) int syscall_open(const char *filename, int mode) {
    register int n asm("t1") = 0x32;
    __asm__ volatile("" : "=r"(n) : "r"(n));
    return ((int (*)(const char *, int))0xb0)(filename, mode);
}

static __attribute__((always_inline)) int syscall_read(int fd, void *buffer, int size) {
    register int n asm("t1") = 0x34;
    __asm__ volatile("" : "=r"(n) : "r"(n));
    return ((int (*)(int, void *, int))0xb0)(fd, buffer, size);
}

static __attribute__((always_inline)) int syscall_close(int fd) {
    register int n asm("t1") = 0x36;
    __asm__ volatile("" : "=r"(n) : "r"(n));
    return ((int (*)(int))0xb0)(fd);
}

static __attribute__((always_inline)) void syscall_putchar(int c) {
    register int n asm("t1") = 0x3d;
    __asm__ volatile("" : "=r"(n) : "r"(n));
    ((void (*)(int))0xb0)(c);
}

static __attribute__((always_inline)) int syscall_addDevice(const struct Device *device) {
    register int n asm("t1") = 0x47;
    __asm__ volatile("" : "=r"(n) : "r"(n));
    return ((int (*)(const struct Device *))0xb0)(device);
}

static __attribute__((always_inline)) int syscall_cardInfoInternal(int deviceID) {
    register int n asm("t1") = 0x4d;
    __asm__ volatile("" : "=r"(n) : "r"(n));
    return ((int (*)(int))0xb0)(deviceID);
}

static __attribute__((always_inline)) int syscall_mcWriteSector(int deviceID, int sector, const uint8_t *buffer) {
    register int n asm("t1") = 0x4e;
    __asm__ volatile("" : "=r"(n) : "r"(n));
    return ((int (*)(int, int, const uint8_t *))0xb0)(deviceID, sector, buffer);
}

static __attribute__((always_inline)) int syscall_mcReadSector(int deviceID, int sector, uint8_t *buffer) {
    register int n asm("t1") = 0x4f;
    __asm__ volatile("" : "=r"(n) : "r"(n));
    return ((int (*)(int, int, uint8_t *))0xb0)(deviceID, sector, buffer);
}

static __attribute__((always_inline)) void syscall_mcAllowNewCard() {
    register int n asm("t1") = 0x50;
    __asm__ volatile("" : "=r"(n) : "r"(n));
    ((void (*)())0xb0)();
}

static __attribute__((always_inline)) int syscall_mcGetLastDevice() {
    register int n asm("t1") = 0x58;
    __asm__ volatile("" : "=r"(n) : "r"(n));
    return ((int (*)())0xb0)();
}

/* C0 table */
static __attribute__((always_inline)) int syscall_enqueueRCntIrqs(int priority) {
    register int n asm("t1") = 0x00;
    __asm__ volatile("" : "=r"(n) : "r"(n));
    return ((int (*)(int))0xc0)(priority);
}

static __attribute__((always_inline)) int syscall_enqueueSyscallHandler(int priority) {
    register int n asm("t1") = 0x01;
    __asm__ volatile("" : "=r"(n) : "r"(n));
    return ((int (*)(int))0xc0)(priority);
}

static __attribute__((always_inline)) int syscall_sysEnqIntRP(int priority, struct HandlerInfo *info) {
    register int n asm("t1") = 0x02;
    __asm__ volatile("" : "=r"(n) : "r"(n));
    return ((int (*)(int, struct HandlerInfo *))0xc0)(priority, info);
}

static __attribute__((always_inline)) int syscall_sysDeqIntRP(int priority, struct HandlerInfo *info) {
    register int n asm("t1") = 0x03;
    __asm__ volatile("" : "=r"(n) : "r"(n));
    return ((int (*)(int, struct HandlerInfo *))0xc0)(priority, info);
}

static __attribute__((always_inline)) void syscall_installExceptionHandler() {
    register int n asm("t1") = 0x07;
    __asm__ volatile("" : "=r"(n) : "r"(n));
    ((void (*)())0xc0)();
}

static __attribute__((always_inline)) void syscall_kernInitheap(void *base, size_t size) {
    register int n asm("t1") = 0x08;
    __asm__ volatile("" : "=r"(n) : "r"(n));
    ((void (*)(void *, size_t))0xc0)(base, size);
}

static __attribute__((always_inline)) int syscall_enqueueIrqHandler(int priority) {
    register int n asm("t1") = 0x0c;
    __asm__ volatile("" : "=r"(n) : "r"(n));
    return ((int (*)(int))0xc0)(priority);
}

static __attribute__((always_inline)) void syscall_setupFileIO(int installTTY) {
    register int n asm("t1") = 0x12;
    __asm__ volatile("" : "=r"(n) : "r"(n));
    ((void (*)(int))0xc0)(installTTY);
}

static __attribute__((always_inline)) void syscall_cdevinput(struct CircularBuffer *circ, int c) {
    register int n asm("t1") = 0x15;
    __asm__ volatile("" : "=r"(n) : "r"(n));
    ((void (*)(struct CircularBuffer *, int))0xc0)(circ, c);
}

static __attribute__((always_inline)) void syscall_cdevscan() {
    register int n asm("t1") = 0x16;
    __asm__ volatile("" : "=r"(n) : "r"(n));
    ((void (*)())0xc0)();
}

static __attribute__((always_inline)) int syscall_circgetc(struct CircularBuffer *circ) {
    register int n asm("t1") = 0x17;
    __asm__ volatile("" : "=r"(n) : "r"(n));
    return ((int (*)(struct CircularBuffer *))0xc0)(circ);
}

static __attribute__((always_inline)) int syscall_ioabort(const char *msg) {
    register int n asm("t1") = 0x19;
    __asm__ volatile("" : "=r"(n) : "r"(n));
    return ((int (*)(const char *))0xc0)(msg);
}

static __attribute__((always_inline)) void syscall_setDeviceStatus(int status) {
    register int n asm("t1") = 0x1a;
    __asm__ volatile("" : "=r"(n) : "r"(n));
    ((void (*)(int))0xc0)(status);
}

static __attribute__((always_inline)) void syscall_patchA0table() {
    register int n asm("t1") = 0x1c;
    __asm__ volatile("" : "=r"(n) : "r"(n));
    ((void (*)())0xc0)();
}
<<<<<<< HEAD

static __attribute__((always_inline)) int syscall_getDeviceStatus() {
    register int n asm("t1") = 0x1d;
    __asm__ volatile("" : "=r"(n) : "r"(n));
    return ((int (*)())0xc0)();
}
=======
>>>>>>> 024ad8cc
<|MERGE_RESOLUTION|>--- conflicted
+++ resolved
@@ -545,12 +545,9 @@
     __asm__ volatile("" : "=r"(n) : "r"(n));
     ((void (*)())0xc0)();
 }
-<<<<<<< HEAD
 
 static __attribute__((always_inline)) int syscall_getDeviceStatus() {
     register int n asm("t1") = 0x1d;
     __asm__ volatile("" : "=r"(n) : "r"(n));
     return ((int (*)())0xc0)();
-}
-=======
->>>>>>> 024ad8cc
+}